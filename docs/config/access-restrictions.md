# Access Restrictions

Gardenctl can be configured with access restrictions.

<<<<<<< HEAD
<img width="800" src="../images/access-restrictions.svg">
=======
<img width="800" src="../images/access-restrictions-tty.gif">
>>>>>>> 1e3a4876

When a user accesses a cluster with access restrictions a notification is shown. The user is prompted to
confirm access with `Yes` or he can cancel the action with `No`.

Access restrictions are shown for clusters where the property `spec.seedSelector.matchLabels[key]` is set 
and access restrictions options are shown if the annotation `metadata.annotations[optionKey]` is set.

```yaml
apiVersion: core.gardener.cloud/v1beta1
kind: Shoot
metadata:
  annotations:
    support.gardener.cloud/eu-access-for-cluster-addons: "true"
    support.gardener.cloud/eu-access-for-cluster-nodes: "true"
  ...
spec:
  seedSelector:
    matchLabels:
      seed.gardener.cloud/eu-access: "true"
```

**Configuration**

<<<<<<< HEAD
In order for `gardenctl` to display access restrictions, they must be configured as described below.
Access restrictions must be configured separately for each garden. 
The configuration structure is identical to the structure from gardenctl v1.
=======
In order for gardenctl to display access restrictions, they must be configured as described below.
Access restrictions must be configured separately for each garden. 
The configuration structure is identical to the structure from gardenctl v1.
But if you want to use the same access restriction configuration for all you can do this by using [YAML anchors and aliases](https://yaml.org/spec/1.2.2/#alias-nodes).
The example below shows how a single confiugration can be used for several different Gardens.
>>>>>>> 1e3a4876

```yaml
gardens:
...
- identity: my-landscape-live
  kubeconfig: /path/to/live/kubeconfig
  accessRestrictions:
  - key: seed.gardener.cloud/eu-access
    notifyIf: true
    msg: |-
<<<<<<< HEAD
      Do not migrate the cluster to a data center outside the 
      EEA or Switzerland without the customer's prior written 
      consent (email permitted).
      The service is offered with the regular SLAs and 24x7 
      support for the control plane of the cluster. 
      24x7 support for cluster add-ons and nodes is only 
      available if the user complies to the conditions
    options:
      - key: support.gardener.cloud/eu-access-for-cluster-nodes
        notifyIf: true
        msg: |-
          Do not access all node-related components such as Docker 
          and Kubelet, the operating system, and everything else that 
          would require direct inspection of the nodes through 
          a privileged pod or SSH in case you are not located in EEA. 
          Only third-level/dev support at usual 8x5 working hours 
          in EEA does apply in this case
=======
      Do not access all node-related components such as Docker 
      and Kubelet, the operating system, and everything else that 
      would require direct inspection of the nodes through 
      a privileged pod or SSH in case you are not located in EEA. 
      Only third-level/dev support at usual 8x5 working hours 
      in EEA does apply in this case
gardenClusters:
  - identity: my-landscape-live
    kubeconfig: /path/to/live/kubeconfig
    ...
    accessRestrictions: *accessRestrictions
  - identity: my-landscape-canary
    kubeconfig: /path/to/canary/kubeconfig
    ...
    accessRestrictions: *accessRestrictions
...
```

If you don't want to have an access restriction configuration you don't have to delete configuration. 
You can simply point the YAML anchor `&accessRestrictions` to an empty node.

```diff
+ noAccessRestrictions: &accessRestrictions ~
- sharedAccessRestrictions: &accessRestrictions
+ sharedAccessRestrictions:
>>>>>>> 1e3a4876
```<|MERGE_RESOLUTION|>--- conflicted
+++ resolved
@@ -2,11 +2,7 @@
 
 Gardenctl can be configured with access restrictions.
 
-<<<<<<< HEAD
 <img width="800" src="../images/access-restrictions.svg">
-=======
-<img width="800" src="../images/access-restrictions-tty.gif">
->>>>>>> 1e3a4876
 
 When a user accesses a cluster with access restrictions a notification is shown. The user is prompted to
 confirm access with `Yes` or he can cancel the action with `No`.
@@ -30,17 +26,10 @@
 
 **Configuration**
 
-<<<<<<< HEAD
 In order for `gardenctl` to display access restrictions, they must be configured as described below.
 Access restrictions must be configured separately for each garden. 
 The configuration structure is identical to the structure from gardenctl v1.
-=======
-In order for gardenctl to display access restrictions, they must be configured as described below.
-Access restrictions must be configured separately for each garden. 
-The configuration structure is identical to the structure from gardenctl v1.
-But if you want to use the same access restriction configuration for all you can do this by using [YAML anchors and aliases](https://yaml.org/spec/1.2.2/#alias-nodes).
-The example below shows how a single confiugration can be used for several different Gardens.
->>>>>>> 1e3a4876
+
 
 ```yaml
 gardens:
@@ -51,7 +40,6 @@
   - key: seed.gardener.cloud/eu-access
     notifyIf: true
     msg: |-
-<<<<<<< HEAD
       Do not migrate the cluster to a data center outside the 
       EEA or Switzerland without the customer's prior written 
       consent (email permitted).
@@ -69,31 +57,4 @@
           a privileged pod or SSH in case you are not located in EEA. 
           Only third-level/dev support at usual 8x5 working hours 
           in EEA does apply in this case
-=======
-      Do not access all node-related components such as Docker 
-      and Kubelet, the operating system, and everything else that 
-      would require direct inspection of the nodes through 
-      a privileged pod or SSH in case you are not located in EEA. 
-      Only third-level/dev support at usual 8x5 working hours 
-      in EEA does apply in this case
-gardenClusters:
-  - identity: my-landscape-live
-    kubeconfig: /path/to/live/kubeconfig
-    ...
-    accessRestrictions: *accessRestrictions
-  - identity: my-landscape-canary
-    kubeconfig: /path/to/canary/kubeconfig
-    ...
-    accessRestrictions: *accessRestrictions
-...
-```
-
-If you don't want to have an access restriction configuration you don't have to delete configuration. 
-You can simply point the YAML anchor `&accessRestrictions` to an empty node.
-
-```diff
-+ noAccessRestrictions: &accessRestrictions ~
-- sharedAccessRestrictions: &accessRestrictions
-+ sharedAccessRestrictions:
->>>>>>> 1e3a4876
 ```